// Copyright 2020 PingCAP, Inc.
//
// Licensed under the Apache License, Version 2.0 (the "License");
// you may not use this file except in compliance with the License.
// You may obtain a copy of the License at
//
//     http://www.apache.org/licenses/LICENSE-2.0
//
// Unless required by applicable law or agreed to in writing, software
// distributed under the License is distributed on an "AS IS" BASIS,
// See the License for the specific language governing permissions and
// limitations under the License.

package manager

import (
	"context"
	"errors"
	"fmt"
	"os"
	"path/filepath"
	"strings"

	"github.com/fatih/color"
	"github.com/joomcode/errorx"
	perrs "github.com/pingcap/errors"
	"github.com/pingcap/tiup/pkg/cluster/clusterutil"
	"github.com/pingcap/tiup/pkg/cluster/ctxt"
	"github.com/pingcap/tiup/pkg/cluster/executor"
	operator "github.com/pingcap/tiup/pkg/cluster/operation"
	"github.com/pingcap/tiup/pkg/cluster/spec"
	"github.com/pingcap/tiup/pkg/cluster/task"
	"github.com/pingcap/tiup/pkg/environment"
<<<<<<< HEAD

=======
	"github.com/pingcap/tiup/pkg/logger/log"
>>>>>>> a14d0bbe
	"github.com/pingcap/tiup/pkg/repository"
	"github.com/pingcap/tiup/pkg/set"
	"github.com/pingcap/tiup/pkg/tui"
	"github.com/pingcap/tiup/pkg/utils"
	"golang.org/x/mod/semver"
)

// DeployOptions contains the options for scale out.
type DeployOptions struct {
	User              string // username to login to the SSH server
	SkipCreateUser    bool   // don't create the user
	IdentityFile      string // path to the private key file
	UsePassword       bool   // use password instead of identity file for ssh connection
	IgnoreConfigCheck bool   // ignore config check result
	NoLabels          bool   // don't check labels for TiKV instance
	Stage1            bool   // don't start the new instance, just deploy
	Stage2            bool   // start instances and init Config after stage1
}

// DeployerInstance is a instance can deploy to a target deploy directory.
type DeployerInstance interface {
	Deploy(b *task.Builder, srcPath string, deployDir string, version string, name string, clusterVersion string)
}

// Deploy a cluster.
func (m *Manager) Deploy(
	name string,
	clusterVersion string,
	topoFile string,
	opt DeployOptions,
	afterDeploy func(b *task.Builder, newPart spec.Topology, gOpt operator.Options),
	skipConfirm bool,
	gOpt operator.Options,
) error {
	if err := clusterutil.ValidateClusterNameOrError(name); err != nil {
		return err
	}

	exist, err := m.specManager.Exist(name)
	if err != nil {
		return err
	}

	if exist {
		// FIXME: When change to use args, the suggestion text need to be updatem.
		return errDeployNameDuplicate.
			New("Cluster name '%s' is duplicated", name).
			WithProperty(tui.SuggestionFromFormat("Please specify another cluster name"))
	}

	metadata := m.specManager.NewMetadata()
	topo := metadata.GetTopology()

	if err := spec.ParseTopologyYaml(topoFile, topo); err != nil {
		return err
	}
	if clusterSpec, ok := topo.(*spec.Specification); ok {
		if clusterSpec.GlobalOptions.TLSEnabled &&
			semver.Compare(clusterVersion, "v4.0.5") < 0 &&
			len(clusterSpec.TiFlashServers) > 0 {
			return fmt.Errorf("TiFlash %s is not supported in TLS enabled cluster", clusterVersion)
		}
	}

	instCnt := 0
	topo.IterInstance(func(inst spec.Instance) {
		switch inst.ComponentName() {
		// monitoring components are only useful when deployed with
		// core components, we do not support deploying any bare
		// monitoring system.
		case spec.ComponentGrafana,
			spec.ComponentPrometheus,
			spec.ComponentAlertmanager:
			return
		}
		instCnt++
	})
	if instCnt < 1 {
		return fmt.Errorf("no valid instance found in the input topology, please check your config")
	}

	spec.ExpandRelativeDir(topo)

	base := topo.BaseTopo()
	if sshType := gOpt.SSHType; sshType != "" {
		base.GlobalOptions.SSHType = sshType
	}

	if topo, ok := topo.(*spec.Specification); ok {
		topo.AdjustByVersion(clusterVersion)
		if !opt.NoLabels {
			// Check if TiKV's label set correctly
			lbs, err := topo.LocationLabels()
			if err != nil {
				return err
			}
			if err := spec.CheckTiKVLabels(lbs, topo); err != nil {
				return perrs.Errorf("check TiKV label failed, please fix that before continue:\n%s", err)
			}
		}
	}

	if err := checkConflict(m, name, topo); err != nil {
		return err
	}

	var (
		sshConnProps  *tui.SSHConnectionProps = &tui.SSHConnectionProps{}
		sshProxyProps *tui.SSHConnectionProps = &tui.SSHConnectionProps{}
	)
	if gOpt.SSHType != executor.SSHTypeNone {
		var err error
		if sshConnProps, err = tui.ReadIdentityFileOrPassword(opt.IdentityFile, opt.UsePassword); err != nil {
			return err
		}
		if len(gOpt.SSHProxyHost) != 0 {
			if sshProxyProps, err = tui.ReadIdentityFileOrPassword(gOpt.SSHProxyIdentity, gOpt.SSHProxyUsePassword); err != nil {
				return err
			}
		}
	}

	if err := m.fillHost(sshConnProps, sshProxyProps, topo, &gOpt, opt.User); err != nil {
		return err
	}

	if !skipConfirm && strings.ToLower(gOpt.DisplayMode) != "json" {
		if err := m.confirmTopology(name, clusterVersion, topo, set.NewStringSet()); err != nil {
			return err
		}
	}

	if err := os.MkdirAll(m.specManager.Path(name), 0755); err != nil {
		return errorx.InitializationFailed.
			Wrap(err, "Failed to create cluster metadata directory '%s'", m.specManager.Path(name)).
			WithProperty(tui.SuggestionFromString("Please check file system permissions and try again."))
	}

	var (
		downloadCompTasks []*task.StepDisplay // tasks which are used to download components
		deployCompTasks   []*task.StepDisplay // tasks which are used to copy components to remote host
	)

	// Initialize environment

	globalOptions := base.GlobalOptions

	metadata.SetUser(globalOptions.User)
	metadata.SetVersion(clusterVersion)

	var iterErr error // error when itering over instances
	iterErr = nil
<<<<<<< HEAD

	topo.IterInstance(func(inst spec.Instance) {
		// check for "imported" parameter, it can not be true when deploying and scaling out
		// only for tidb now, need to support dm
		if inst.IsImported() && m.sysName == "tidb" {
			iterErr = errors.New(
				"'imported' is set to 'true' for new instance, this is only used " +
					"for instances imported from tidb-ansible and make no sense when " +
					"deploying new instances, please delete the line or set it to 'false' for new instances")
			return // skip the host to avoid issues
=======

	topo.IterInstance(func(inst spec.Instance) {
		// check for "imported" parameter, it can not be true when deploying and scaling out
		// only for tidb now, need to support dm
		if inst.IsImported() && m.sysName == "tidb" {
			iterErr = errors.New(
				"'imported' is set to 'true' for new instance, this is only used " +
					"for instances imported from tidb-ansible and make no sense when " +
					"deploying new instances, please delete the line or set it to 'false' for new instances")
			return // skip the host to avoid issues
		}
	})

	// generate CA and client cert for TLS enabled cluster
	_, err = m.genAndSaveCertificate(name, globalOptions)
	if err != nil {
		return err
	}

	uniqueHosts, noAgentHosts := getMonitorHosts(topo)

	for host, hostInfo := range uniqueHosts {
		var dirs []string
		for _, dir := range []string{globalOptions.DeployDir, globalOptions.LogDir} {
			if dir == "" {
				continue
			}
			dirs = append(dirs, spec.Abs(globalOptions.User, dir))
>>>>>>> a14d0bbe
		}
		// the default, relative path of data dir is under deploy dir
		if strings.HasPrefix(globalOptions.DataDir, "/") {
			dirs = append(dirs, globalOptions.DataDir)
		}
		t := task.NewBuilder(gOpt.DisplayMode).
			RootSSH(
				host,
				hostInfo.ssh,
				opt.User,
				sshConnProps.Password,
				sshConnProps.IdentityFile,
				sshConnProps.IdentityFilePassphrase,
				gOpt.SSHTimeout,
				gOpt.OptTimeout,
				gOpt.SSHProxyHost,
				gOpt.SSHProxyPort,
				gOpt.SSHProxyUser,
				sshProxyProps.Password,
				sshProxyProps.IdentityFile,
				sshProxyProps.IdentityFilePassphrase,
				gOpt.SSHProxyTimeout,
				gOpt.SSHType,
				globalOptions.SSHType,
			).
			EnvInit(host, globalOptions.User, globalOptions.Group, opt.SkipCreateUser || globalOptions.User == opt.User).
			Mkdir(globalOptions.User, host, dirs...).
			BuildAsStep(fmt.Sprintf("  - Prepare %s:%d", host, hostInfo.ssh))
		envInitTasks = append(envInitTasks, t)
	}

	// generate CA and client cert for TLS enabled cluster
	_, err = m.genAndSaveCertificate(name, globalOptions)
	if err != nil {
		return err
	}

	uniqueHosts, noAgentHosts := getMonitorHosts(topo)
	// init remote host environment
	envInitTasks := buildEnvInitTasks(m, name, metadata, opt, gOpt, sshConnProps, sshProxyProps, uniqueHosts)

	if iterErr != nil {
		return iterErr
	}

	// Download missing component
	downloadCompTasks = buildDownloadCompTasks(clusterVersion, topo, m.logger, gOpt, m.bindVersion)

	// Deploy components to remote
	topo.IterInstance(func(inst spec.Instance) {
		version := m.bindVersion(inst.ComponentName(), clusterVersion)
		deployDir := spec.Abs(globalOptions.User, inst.DeployDir())
		// data dir would be empty for components which don't need it
		dataDirs := spec.MultiDirAbs(globalOptions.User, inst.DataDir())
		// log dir will always be with values, but might not used by the component
		logDir := spec.Abs(globalOptions.User, inst.LogDir())
		// Deploy component
		// prepare deployment server
		deployDirs := []string{
			deployDir, logDir,
			filepath.Join(deployDir, "bin"),
			filepath.Join(deployDir, "conf"),
			filepath.Join(deployDir, "scripts"),
		}

<<<<<<< HEAD
		t := task.NewSimpleUerSSH(m.logger, inst.GetHost(), inst.GetSSHPort(), globalOptions.User, gOpt, sshProxyProps, globalOptions.SSHType).
			Mkdir(globalOptions.User, inst.GetHost(), inst.OS(), deployDirs...).
			Mkdir(globalOptions.User, inst.GetHost(), inst.OS(), dataDirs...)
=======
		t := task.NewSimpleUerSSH(inst.GetHost(), inst.GetSSHPort(), globalOptions.User, gOpt, sshProxyProps, globalOptions.SSHType).
			Mkdir(globalOptions.User, inst.GetHost(), deployDirs...).
			Mkdir(globalOptions.User, inst.GetHost(), dataDirs...)
>>>>>>> a14d0bbe

		if deployerInstance, ok := inst.(DeployerInstance); ok {
			deployerInstance.Deploy(t, "", deployDir, version, name, clusterVersion)
		} else {
			// copy dependency component if needed
			switch inst.ComponentName() {
			case spec.ComponentTiSpark:
				env := environment.GlobalEnv()
				var sparkVer utils.Version
				if sparkVer, _, iterErr = env.V1Repository().WithOptions(repository.Options{
					GOOS:   inst.OS(),
					GOARCH: inst.Arch(),
				}).LatestStableVersion(spec.ComponentSpark, false); iterErr != nil {
					return
				}
				t = t.DeploySpark(inst, sparkVer.String(), "" /* default srcPath */, deployDir)
			default:
				t = t.CopyComponent(
					inst.ComponentName(),
					inst.OS(),
					inst.Arch(),
					version,
					"", // use default srcPath
					inst.GetHost(),
					deployDir,
				)
			}
		}

		deployCompTasks = append(deployCompTasks,
			t.BuildAsStep(fmt.Sprintf("  - Copy %s -> %s", inst.ComponentName(), inst.GetHost())),
		)
	})

	if iterErr != nil {
		return iterErr
	}

	// generates certificate for instance and transfers it to the server
	certificateTasks, err := buildCertificateTasks(m, name, topo, metadata.GetBaseMeta(), gOpt, sshProxyProps)
	if err != nil {
		return err
	}

	refreshConfigTasks, _ := buildInitConfigTasks(m, name, topo, metadata.GetBaseMeta(), gOpt, nil)

	// Deploy monitor relevant components to remote
	dlTasks, dpTasks, err := buildMonitoredDeployTask(
		m,
		uniqueHosts,
		noAgentHosts,
		globalOptions,
		topo.GetMonitoredOptions(),
		clusterVersion,
		gOpt,
		sshProxyProps,
	)
	if err != nil {
		return err
	}
	downloadCompTasks = append(downloadCompTasks, dlTasks...)
	deployCompTasks = append(deployCompTasks, dpTasks...)

	// monitor tls file
	moniterCertificateTasks, err := buildMonitoredCertificateTasks(
		m,
		name,
		uniqueHosts,
		noAgentHosts,
		topo.BaseTopo().GlobalOptions,
		topo.GetMonitoredOptions(),
		gOpt,
		sshProxyProps,
	)
	if err != nil {
		return err
	}
	certificateTasks = append(certificateTasks, moniterCertificateTasks...)

	monitorConfigTasks := buildInitMonitoredConfigTasks(
		m.specManager,
		name,
		uniqueHosts,
		noAgentHosts,
		*topo.BaseTopo().GlobalOptions,
		topo.GetMonitoredOptions(),
<<<<<<< HEAD
		m.logger,
=======
>>>>>>> a14d0bbe
		gOpt.SSHTimeout,
		gOpt.OptTimeout,
		gOpt,
		sshProxyProps,
	)
<<<<<<< HEAD
	builder := task.NewBuilder(m.logger).
=======

	builder := task.NewBuilder(gOpt.DisplayMode).
>>>>>>> a14d0bbe
		Step("+ Generate SSH keys",
			task.NewBuilder(m.logger).
				SSHKeyGen(m.specManager.Path(name, "ssh", "id_rsa")).
				Build(),
			m.logger).
		ParallelStep("+ Download TiDB components", false, downloadCompTasks...).
		ParallelStep("+ Initialize target host environments", false, envInitTasks...).
		ParallelStep("+ Deploy TiDB instance", false, deployCompTasks...).
		ParallelStep("+ Copy certificate to remote host", gOpt.Force, certificateTasks...).
		ParallelStep("+ Init instance configs", gOpt.Force, refreshConfigTasks...).
		ParallelStep("+ Init monitor configs", gOpt.Force, monitorConfigTasks...)

	if afterDeploy != nil {
		afterDeploy(builder, topo, gOpt)
	}

	t := builder.Build()

	ctx := ctxt.New(
		context.Background(),
		gOpt.Concurrency,
		m.logger,
	)
	if err := t.Execute(ctx); err != nil {
		if errorx.Cast(err) != nil {
			// FIXME: Map possible task errors and give suggestions.
			return err
		}
		return err
	}

	err = m.specManager.SaveMeta(name, metadata)

	if err != nil {
		return err
	}

	hint := color.New(color.Bold).Sprintf("%s start %s --init", tui.OsArgs0(), name)
	m.logger.Infof("Cluster `%s` deployed successfully, you can start it with command: `%s`", name, hint)
	return nil
}<|MERGE_RESOLUTION|>--- conflicted
+++ resolved
@@ -31,11 +31,6 @@
 	"github.com/pingcap/tiup/pkg/cluster/spec"
 	"github.com/pingcap/tiup/pkg/cluster/task"
 	"github.com/pingcap/tiup/pkg/environment"
-<<<<<<< HEAD
-
-=======
-	"github.com/pingcap/tiup/pkg/logger/log"
->>>>>>> a14d0bbe
 	"github.com/pingcap/tiup/pkg/repository"
 	"github.com/pingcap/tiup/pkg/set"
 	"github.com/pingcap/tiup/pkg/tui"
@@ -188,7 +183,6 @@
 
 	var iterErr error // error when itering over instances
 	iterErr = nil
-<<<<<<< HEAD
 
 	topo.IterInstance(func(inst spec.Instance) {
 		// check for "imported" parameter, it can not be true when deploying and scaling out
@@ -199,66 +193,9 @@
 					"for instances imported from tidb-ansible and make no sense when " +
 					"deploying new instances, please delete the line or set it to 'false' for new instances")
 			return // skip the host to avoid issues
-=======
-
-	topo.IterInstance(func(inst spec.Instance) {
-		// check for "imported" parameter, it can not be true when deploying and scaling out
-		// only for tidb now, need to support dm
-		if inst.IsImported() && m.sysName == "tidb" {
-			iterErr = errors.New(
-				"'imported' is set to 'true' for new instance, this is only used " +
-					"for instances imported from tidb-ansible and make no sense when " +
-					"deploying new instances, please delete the line or set it to 'false' for new instances")
-			return // skip the host to avoid issues
+
 		}
 	})
-
-	// generate CA and client cert for TLS enabled cluster
-	_, err = m.genAndSaveCertificate(name, globalOptions)
-	if err != nil {
-		return err
-	}
-
-	uniqueHosts, noAgentHosts := getMonitorHosts(topo)
-
-	for host, hostInfo := range uniqueHosts {
-		var dirs []string
-		for _, dir := range []string{globalOptions.DeployDir, globalOptions.LogDir} {
-			if dir == "" {
-				continue
-			}
-			dirs = append(dirs, spec.Abs(globalOptions.User, dir))
->>>>>>> a14d0bbe
-		}
-		// the default, relative path of data dir is under deploy dir
-		if strings.HasPrefix(globalOptions.DataDir, "/") {
-			dirs = append(dirs, globalOptions.DataDir)
-		}
-		t := task.NewBuilder(gOpt.DisplayMode).
-			RootSSH(
-				host,
-				hostInfo.ssh,
-				opt.User,
-				sshConnProps.Password,
-				sshConnProps.IdentityFile,
-				sshConnProps.IdentityFilePassphrase,
-				gOpt.SSHTimeout,
-				gOpt.OptTimeout,
-				gOpt.SSHProxyHost,
-				gOpt.SSHProxyPort,
-				gOpt.SSHProxyUser,
-				sshProxyProps.Password,
-				sshProxyProps.IdentityFile,
-				sshProxyProps.IdentityFilePassphrase,
-				gOpt.SSHProxyTimeout,
-				gOpt.SSHType,
-				globalOptions.SSHType,
-			).
-			EnvInit(host, globalOptions.User, globalOptions.Group, opt.SkipCreateUser || globalOptions.User == opt.User).
-			Mkdir(globalOptions.User, host, dirs...).
-			BuildAsStep(fmt.Sprintf("  - Prepare %s:%d", host, hostInfo.ssh))
-		envInitTasks = append(envInitTasks, t)
-	}
 
 	// generate CA and client cert for TLS enabled cluster
 	_, err = m.genAndSaveCertificate(name, globalOptions)
@@ -294,15 +231,9 @@
 			filepath.Join(deployDir, "scripts"),
 		}
 
-<<<<<<< HEAD
 		t := task.NewSimpleUerSSH(m.logger, inst.GetHost(), inst.GetSSHPort(), globalOptions.User, gOpt, sshProxyProps, globalOptions.SSHType).
 			Mkdir(globalOptions.User, inst.GetHost(), inst.OS(), deployDirs...).
 			Mkdir(globalOptions.User, inst.GetHost(), inst.OS(), dataDirs...)
-=======
-		t := task.NewSimpleUerSSH(inst.GetHost(), inst.GetSSHPort(), globalOptions.User, gOpt, sshProxyProps, globalOptions.SSHType).
-			Mkdir(globalOptions.User, inst.GetHost(), deployDirs...).
-			Mkdir(globalOptions.User, inst.GetHost(), dataDirs...)
->>>>>>> a14d0bbe
 
 		if deployerInstance, ok := inst.(DeployerInstance); ok {
 			deployerInstance.Deploy(t, "", deployDir, version, name, clusterVersion)
@@ -389,21 +320,13 @@
 		noAgentHosts,
 		*topo.BaseTopo().GlobalOptions,
 		topo.GetMonitoredOptions(),
-<<<<<<< HEAD
 		m.logger,
-=======
->>>>>>> a14d0bbe
 		gOpt.SSHTimeout,
 		gOpt.OptTimeout,
 		gOpt,
 		sshProxyProps,
 	)
-<<<<<<< HEAD
 	builder := task.NewBuilder(m.logger).
-=======
-
-	builder := task.NewBuilder(gOpt.DisplayMode).
->>>>>>> a14d0bbe
 		Step("+ Generate SSH keys",
 			task.NewBuilder(m.logger).
 				SSHKeyGen(m.specManager.Path(name, "ssh", "id_rsa")).
