// Copyright 2020 PingCAP, Inc.
//
// Licensed under the Apache License, Version 2.0 (the "License");
// you may not use this file except in compliance with the License.
// You may obtain a copy of the License at
//
//     http://www.apache.org/licenses/LICENSE-2.0
//
// Unless required by applicable law or agreed to in writing, software
// distributed under the License is distributed on an "AS IS" BASIS,
// See the License for the specific language governing permissions and
// limitations under the License.

package manager

import (
	"context"
	"fmt"
	"path/filepath"
	"strings"

	"github.com/fatih/color"
	operator "github.com/pingcap/tiup/pkg/cluster/operation"
	"github.com/pingcap/tiup/pkg/cluster/spec"
	"github.com/pingcap/tiup/pkg/cluster/task"
	"github.com/pingcap/tiup/pkg/crypto"
	"github.com/pingcap/tiup/pkg/environment"
	logprinter "github.com/pingcap/tiup/pkg/logger/printer"
	"github.com/pingcap/tiup/pkg/meta"
	"github.com/pingcap/tiup/pkg/set"
	"github.com/pingcap/tiup/pkg/tui"
	"github.com/pingcap/tiup/pkg/utils"
)

// buildReloadPromTasks reloads Prometheus and Grafana configuration
func buildReloadPromAndGrafanaTasks(
	topo spec.Topology,
	logger *logprinter.Logger,
	gOpt operator.Options,
	nodes ...string,
) []*task.StepDisplay {
	var instances []spec.Instance
	// get promtheus and grafana instance list
	monitor := spec.FindComponent(topo, spec.ComponentPrometheus)
	grafanas := spec.FindComponent(topo, spec.ComponentGrafana)

	instances = append(instances, monitor.Instances()...)
	instances = append(instances, grafanas.Instances()...)

	if len(instances) == 0 {
		return nil
	}
	var tasks []*task.StepDisplay
	deletedNodes := set.NewStringSet(nodes...)
	for _, inst := range instances {
		if deletedNodes.Exist(inst.ID()) {
			continue
		}
<<<<<<< HEAD
		var t *task.StepDisplay
		switch inst.OS() {
		case spec.MacOS:
			t = task.NewBuilder(logger).
				SystemCtl(inst.GetHost(), inst.ServiceName(), "stop", inst.OS(), true).
				SystemCtl(inst.GetHost(), inst.ServiceName(), "start", inst.OS(), true).
				BuildAsStep(fmt.Sprintf("  - ReStart %s -> %s", inst.ComponentName(), inst.ID()))
		default:
			t = task.NewBuilder(logger).
				SystemCtl(inst.GetHost(), inst.ServiceName(), "reload", inst.OS(), true).
				BuildAsStep(fmt.Sprintf("  - Reload %s -> %s", inst.ComponentName(), inst.ID()))
		}

=======
		// reload Prometheus
		action := "reload"
		if inst.ComponentName() == spec.ComponentGrafana {
			// restart grafana
			action = "restart"
		}
		t := task.NewBuilder(logger).
			SystemCtl(inst.GetHost(), inst.ServiceName(), action, true).
			BuildAsStep(fmt.Sprintf("  - Reload %s -> %s", inst.ComponentName(), inst.ID()))
>>>>>>> f0b24cf9
		tasks = append(tasks, t)
	}
	return tasks
}

func buildScaleOutTask(
	m *Manager,
	name string,
	metadata spec.Metadata,
	mergedTopo spec.Topology,
	opt DeployOptions,
	s, p *tui.SSHConnectionProps,
	newPart spec.Topology,
	patchedComponents set.StringSet,
	gOpt operator.Options,
	afterDeploy func(b *task.Builder, newPart spec.Topology, gOpt operator.Options),
	final func(b *task.Builder, name string, meta spec.Metadata, gOpt operator.Options),
) (task.Task, error) {
	var (
		downloadCompTasks []*task.StepDisplay // tasks which are used to download components
		deployCompTasks   []*task.StepDisplay // tasks which are used to copy components to remote host
	)

	topo := metadata.GetTopology()
	base := metadata.GetBaseMeta()
	specManager := m.specManager

	tlsCfg, err := topo.TLSConfig(m.specManager.Path(name, spec.TLSCertKeyDir))
	if err != nil {
		return nil, err
	}

	// Initialize the environments
	initializedHosts := set.NewStringSet()
	metadata.GetTopology().IterInstance(func(instance spec.Instance) {
		initializedHosts.Insert(instance.GetHost())
	})
	// uninitializedHosts are hosts which haven't been initialized yet
	uninitializedHosts := make(map[string]hostInfo) // host -> ssh-port, os, arch
	newPart.IterInstance(func(instance spec.Instance) {
		host := instance.GetHost()
		if initializedHosts.Exist(host) {
			return
		}
		if _, found := uninitializedHosts[host]; found {
			return
		}

		uninitializedHosts[host] = hostInfo{
			ssh:  instance.GetSSHPort(),
			os:   instance.OS(),
			arch: instance.Arch(),
		}
	})
	// tasks which are used to initialize environment
	envInitTasks := buildEnvInitTasks(m, name, metadata, opt, gOpt, s, p, uninitializedHosts)

	// Download missing component
	downloadCompTasks = buildDownloadCompTasks(
		base.Version,
		newPart,
		m.logger,
		gOpt,
		m.bindVersion,
	)

	sshType := topo.BaseTopo().GlobalOptions.SSHType

	var iterErr error
	// Deploy the new topology and refresh the configuration
	newPart.IterInstance(func(inst spec.Instance) {
		version := m.bindVersion(inst.ComponentName(), base.Version)
		deployDir := spec.Abs(base.User, inst.DeployDir())
		// data dir would be empty for components which don't need it
		dataDirs := spec.MultiDirAbs(base.User, inst.DataDir())
		// log dir will always be with values, but might not used by the component
		logDir := spec.Abs(base.User, inst.LogDir())

		deployDirs := []string{
			deployDir,
			filepath.Join(deployDir, "bin"),
			filepath.Join(deployDir, "conf"),
			filepath.Join(deployDir, "scripts"),
		}
		// Deploy component
		tb := task.NewSimpleUerSSH(m.logger, inst.GetHost(), inst.GetSSHPort(), base.User, gOpt, p, sshType).
			Mkdir(base.User, inst.GetHost(), inst.OS(), deployDirs...).
			Mkdir(base.User, inst.GetHost(), inst.OS(), dataDirs...).
			Mkdir(base.User, inst.GetHost(), inst.OS(), logDir)

		srcPath := ""
		if patchedComponents.Exist(inst.ComponentName()) {
			srcPath = specManager.Path(name, spec.PatchDirName, inst.ComponentName()+".tar.gz")
		}

		if deployerInstance, ok := inst.(DeployerInstance); ok {
			deployerInstance.Deploy(tb, srcPath, deployDir, version, name, version)
		} else {
			// copy dependency component if needed
			switch inst.ComponentName() {
			case spec.ComponentTiSpark:
				env := environment.GlobalEnv()
				var sparkVer utils.Version
				if sparkVer, _, iterErr = env.V1Repository().LatestStableVersion(spec.ComponentSpark, false); iterErr != nil {
					return
				}
				tb = tb.DeploySpark(inst, sparkVer.String(), srcPath, deployDir)
			default:
				tb.CopyComponent(
					inst.ComponentName(),
					inst.OS(),
					inst.Arch(),
					version,
					srcPath,
					inst.GetHost(),
					deployDir,
				)
			}
		}

		deployCompTasks = append(deployCompTasks, tb.BuildAsStep(fmt.Sprintf("  - Deploy instance %s -> %s", inst.ComponentName(), inst.ID())))
	})

	if iterErr != nil {
		return nil, iterErr
	}

	// Download and copy the latest component to remote if the cluster is imported from Ansible
	mergedTopo.IterInstance(func(inst spec.Instance) {
		if inst.IsImported() {
			deployDir := spec.Abs(base.User, inst.DeployDir())
			// data dir would be empty for components which don't need it
			// Download and copy the latest component to remote if the cluster is imported from Ansible
			tb := task.NewBuilder(m.logger)
			switch compName := inst.ComponentName(); compName {
			case spec.ComponentGrafana, spec.ComponentPrometheus, spec.ComponentAlertmanager:
				version := m.bindVersion(compName, base.Version)
				tb.Download(compName, inst.OS(), inst.Arch(), version).
					CopyComponent(compName, inst.OS(), inst.Arch(), version, "", inst.GetHost(), deployDir)
			}
			deployCompTasks = append(deployCompTasks, tb.BuildAsStep(fmt.Sprintf("  - Deploy instance %s -> %s", inst.ComponentName(), inst.ID())))
		}
	})

	// init scale out config
	scaleOutConfigTasks := buildScaleConfigTasks(m, name, topo, newPart, base, gOpt, p)

	certificateTasks, err := buildCertificateTasks(m, name, newPart, base, gOpt, p)
	if err != nil {
		return nil, err
	}

	// always ignore config check result in scale out
	gOpt.IgnoreConfigCheck = true
	refreshConfigTasks, hasImported := buildInitConfigTasks(m, name, mergedTopo, base, gOpt, nil)
	// handle dir scheme changes
	if hasImported {
		if err := spec.HandleImportPathMigration(name); err != nil {
			return task.NewBuilder(m.logger).Build(), err
		}
	}

	_, noAgentHosts := getMonitorHosts(mergedTopo)

	// Deploy monitor relevant components to remote
	dlTasks, dpTasks, err := buildMonitoredDeployTask(
		m,
		uninitializedHosts,
		noAgentHosts,
		topo.BaseTopo().GlobalOptions,
		topo.BaseTopo().MonitoredOptions,
		base.Version,
		gOpt,
		p,
	)
	if err != nil {
		return nil, err
	}

	downloadCompTasks = append(downloadCompTasks, dlTasks...)
	deployCompTasks = append(deployCompTasks, dpTasks...)

	// monitor config
	monitorConfigTasks := buildInitMonitoredConfigTasks(
		m.specManager,
		name,
		uninitializedHosts,
		noAgentHosts,
		*topo.BaseTopo().GlobalOptions,
		topo.GetMonitoredOptions(),
		m.logger,
		gOpt.SSHTimeout,
		gOpt.OptTimeout,
		gOpt,
		p,
	)

	// monitor tls file
	moniterCertificateTasks, err := buildMonitoredCertificateTasks(
		m,
		name,
		uninitializedHosts,
		noAgentHosts,
		topo.BaseTopo().GlobalOptions,
		topo.GetMonitoredOptions(),
		gOpt,
		p,
	)
	if err != nil {
		return nil, err
	}
	certificateTasks = append(certificateTasks, moniterCertificateTasks...)

	builder, err := m.sshTaskBuilder(name, topo, base.User, gOpt)
	if err != nil {
		return nil, err
	}

	// stage2 just start and init config
	if !opt.Stage2 {
		builder.
			ParallelStep("+ Download TiDB components", gOpt.Force, downloadCompTasks...).
			ParallelStep("+ Initialize target host environments", gOpt.Force, envInitTasks...).
			ParallelStep("+ Deploy TiDB instance", gOpt.Force, deployCompTasks...).
			ParallelStep("+ Copy certificate to remote host", gOpt.Force, certificateTasks...).
			ParallelStep("+ Generate scale-out config", gOpt.Force, scaleOutConfigTasks...).
			ParallelStep("+ Init monitor config", gOpt.Force, monitorConfigTasks...)
	}

	// stage 2 does not need to enable components
	if afterDeploy != nil && !opt.Stage1 {
		afterDeploy(builder, newPart, gOpt)
	}

	builder.Func("Save meta", func(_ context.Context) error {
		metadata.SetTopology(mergedTopo)
		return m.specManager.SaveMeta(name, metadata)
	})

	// don't start the new instance
	if opt.Stage1 {
		// save scale out file lock
		builder.Func("Create scale-out file lock", func(_ context.Context) error {
			return m.specManager.NewScaleOutLock(name, newPart)
		})
	} else {
		builder.Func("Start new instances", func(ctx context.Context) error {
			return operator.Start(ctx, newPart, operator.Options{OptTimeout: gOpt.OptTimeout, Operation: operator.ScaleOutOperation}, tlsCfg)
		}).
			ParallelStep("+ Refresh components conifgs", gOpt.Force, refreshConfigTasks...).
			ParallelStep("+ Reload prometheus and grafana", gOpt.Force,
				buildReloadPromAndGrafanaTasks(metadata.GetTopology(), m.logger, gOpt)...)
	}

	// remove scale-out file lock
	if opt.Stage2 {
		builder.Func("Release Scale-Out File Lock", func(ctx context.Context) error {
			return m.specManager.ReleaseScaleOutLock(name)
		})
	}

	if final != nil {
		final(builder, name, metadata, gOpt)
	}
	return builder.Build(), nil
}

// buildScaleConfigTasks  generates certificate for instance and transfers it to the server
func buildScaleConfigTasks(
	m *Manager,
	name string,
	topo spec.Topology,
	newPart spec.Topology,
	base *spec.BaseMeta,
	gOpt operator.Options,
	p *tui.SSHConnectionProps) []*task.StepDisplay {
	var (
		scaleConfigTasks []*task.StepDisplay // tasks which are used to copy certificate to remote host
	)

	// copy certificate to remote host
	newPart.IterInstance(func(inst spec.Instance) {
		deployDir := spec.Abs(base.User, inst.DeployDir())
		// data dir would be empty for components which don't need it
		dataDirs := spec.MultiDirAbs(base.User, inst.DataDir())
		// log dir will always be with values, but might not used by the component
		logDir := spec.Abs(base.User, inst.LogDir())

		t := task.NewSimpleUerSSH(m.logger, inst.GetHost(), inst.GetSSHPort(), base.User, gOpt, p, topo.BaseTopo().GlobalOptions.SSHType).
			ScaleConfig(
				name,
				base.Version,
				m.specManager,
				topo,
				inst,
				base.User,
				meta.DirPaths{
					Deploy: deployDir,
					Data:   dataDirs,
					Log:    logDir,
				},
			).BuildAsStep(fmt.Sprintf("  - Generate scale-out config %s -> %s", inst.ComponentName(), inst.ID()))

		scaleConfigTasks = append(scaleConfigTasks, t)
	})

	return scaleConfigTasks
}

// buildEnvInitTasks  init remote host environment
func buildEnvInitTasks(
	m *Manager,
	name string,
	metadata spec.Metadata,
	opt DeployOptions,
	gOpt operator.Options,
	s, p *tui.SSHConnectionProps,
	uniqueHosts map[string]hostInfo) []*task.StepDisplay {
	var (
		// tasks which are used to initialize environment
		envInitTasks []*task.StepDisplay
	)

	globalOptions := metadata.GetTopology().BaseTopo().GlobalOptions

	for host, hostInfo := range uniqueHosts {
		var dirs []string
		for _, dir := range []string{globalOptions.DeployDir, globalOptions.LogDir} {
			if dir == "" {
				continue
			}

			dirs = append(dirs, spec.Abs(globalOptions.User, dir))
		}
		// the default, relative path of data dir is under deploy dir
		if strings.HasPrefix(globalOptions.DataDir, "/") {
			dirs = append(dirs, globalOptions.DataDir)
		}

		t := task.NewSimpleUerSSH(m.logger, host, hostInfo.ssh, globalOptions.User, gOpt, p, globalOptions.SSHType)
		if s.Password != "" {
			t = task.NewBuilder(m.logger).
				RootSSH(
					host,
					hostInfo.ssh,
					opt.User,
					s.Password,
					s.IdentityFile,
					s.IdentityFilePassphrase,
					gOpt.SSHTimeout,
					gOpt.OptTimeout,
					gOpt.SSHProxyHost,
					gOpt.SSHProxyPort,
					gOpt.SSHProxyUser,
					p.Password,
					p.IdentityFile,
					p.IdentityFilePassphrase,
					gOpt.SSHProxyTimeout,
					gOpt.SSHType,
					globalOptions.SSHType,
				)
		}

		tb := t.EnvInit(host, globalOptions.User, globalOptions.Group, hostInfo.os, opt.SkipCreateUser || globalOptions.User == opt.User).
			Mkdir(globalOptions.User, host, hostInfo.os, dirs...).
			BuildAsStep(fmt.Sprintf("  - Initialized host %s ", host))
		envInitTasks = append(envInitTasks, tb)
	}

	return envInitTasks
}

type hostInfo struct {
	ssh  int    // ssh port of host
	os   string // operating system
	arch string // cpu architecture
	// vendor string
}

func buildMonitoredDeployTask(
	m *Manager,
	uniqueHosts map[string]hostInfo, // host -> ssh-port, os, arch
	noAgentHosts set.StringSet, // hosts that do not deploy monitor agents
	globalOptions *spec.GlobalOptions,
	monitoredOptions *spec.MonitoredOptions,
	version string,
	gOpt operator.Options,
	p *tui.SSHConnectionProps,
) (downloadCompTasks []*task.StepDisplay, deployCompTasks []*task.StepDisplay, err error) {
	if monitoredOptions == nil {
		return
	}

	uniqueCompOSArch := set.NewStringSet()
	// monitoring agents
	for _, comp := range []string{spec.ComponentNodeExporter, spec.ComponentBlackboxExporter} {
		version := m.bindVersion(comp, version)
		for host, info := range uniqueHosts {
			// skip deploying monitoring agents if the instance is marked so
			if noAgentHosts.Exist(host) {
				continue
			}

			// populate unique comp-os-arch set
			key := fmt.Sprintf("%s-%s-%s", comp, info.os, info.arch)
			if found := uniqueCompOSArch.Exist(key); !found {
				uniqueCompOSArch.Insert(key)
				downloadCompTasks = append(downloadCompTasks, task.NewBuilder(m.logger).
					Download(comp, info.os, info.arch, version).
					BuildAsStep(fmt.Sprintf("  - Download %s:%s (%s/%s)", comp, version, info.os, info.arch)))
			}

			deployDir := spec.Abs(globalOptions.User, monitoredOptions.DeployDir)
			// data dir would be empty for components which don't need it
			dataDir := monitoredOptions.DataDir
			// the default data_dir is relative to deploy_dir
			if dataDir != "" && !strings.HasPrefix(dataDir, "/") {
				dataDir = filepath.Join(deployDir, dataDir)
			}
			// log dir will always be with values, but might not used by the component
			logDir := spec.Abs(globalOptions.User, monitoredOptions.LogDir)

			deployDirs := []string{
				deployDir,
				dataDir,
				logDir,
				filepath.Join(deployDir, "bin"),
				filepath.Join(deployDir, "conf"),
				filepath.Join(deployDir, "scripts"),
			}

			// Deploy component
			tb := task.NewSimpleUerSSH(m.logger, host, info.ssh, globalOptions.User, gOpt, p, globalOptions.SSHType).
				Mkdir(globalOptions.User, host, info.os, deployDirs...).
				CopyComponent(
					comp,
					info.os,
					info.arch,
					version,
					"",
					host,
					deployDir,
				)
			deployCompTasks = append(deployCompTasks, tb.BuildAsStep(fmt.Sprintf("  - Deploy %s -> %s", comp, host)))
		}
	}
	return
}

// buildMonitoredCertificateTasks  generates certificate for instance and transfers it to the server
func buildMonitoredCertificateTasks(
	m *Manager,
	name string,
	uniqueHosts map[string]hostInfo, // host -> ssh-port, os, arch
	noAgentHosts set.StringSet, // hosts that do not deploy monitor agents
	globalOptions *spec.GlobalOptions,
	monitoredOptions *spec.MonitoredOptions,
	gOpt operator.Options,
	p *tui.SSHConnectionProps,
) ([]*task.StepDisplay, error) {
	var certificateTasks []*task.StepDisplay

	if monitoredOptions == nil {
		return certificateTasks, nil
	}

	if globalOptions.TLSEnabled {
		// monitoring agents
		for _, comp := range []string{spec.ComponentNodeExporter, spec.ComponentBlackboxExporter} {
			for host, info := range uniqueHosts {
				// skip deploying monitoring agents if the instance is marked so
				if noAgentHosts.Exist(host) {
					continue
				}

				deployDir := spec.Abs(globalOptions.User, monitoredOptions.DeployDir)
				tlsDir := filepath.Join(deployDir, spec.TLSCertKeyDir)

				// Deploy component
				tb := task.NewSimpleUerSSH(m.logger, host, info.ssh, globalOptions.User, gOpt, p, globalOptions.SSHType).
					Mkdir(globalOptions.User, host, info.os, tlsDir)
				if comp == spec.ComponentBlackboxExporter {
					ca, innerr := crypto.ReadCA(
						name,
						m.specManager.Path(name, spec.TLSCertKeyDir, spec.TLSCACert),
						m.specManager.Path(name, spec.TLSCertKeyDir, spec.TLSCAKey),
					)
					if innerr != nil {
						return certificateTasks, innerr
					}
					tb = tb.TLSCert(
						host,
						spec.ComponentBlackboxExporter,
						spec.ComponentBlackboxExporter,
						monitoredOptions.BlackboxExporterPort,
						ca,
						meta.DirPaths{
							Deploy: deployDir,
							Cache:  m.specManager.Path(name, spec.TempConfigPath),
						})
				}

				certificateTasks = append(certificateTasks, tb.BuildAsStep(fmt.Sprintf("  - Generate certificate %s -> %s", comp, host)))
			}
		}
	}
	return certificateTasks, nil
}

func buildInitMonitoredConfigTasks(
	specManager *spec.SpecManager,
	name string,
	uniqueHosts map[string]hostInfo, // host -> ssh-port, os, arch
	noAgentHosts set.StringSet,
	globalOptions spec.GlobalOptions,
	monitoredOptions *spec.MonitoredOptions,
	logger *logprinter.Logger,
	sshTimeout, exeTimeout uint64,
	gOpt operator.Options,
	p *tui.SSHConnectionProps,
) []*task.StepDisplay {
	if monitoredOptions == nil {
		return nil
	}

	tasks := []*task.StepDisplay{}
	// monitoring agents
	for _, comp := range []string{spec.ComponentNodeExporter, spec.ComponentBlackboxExporter} {
		for host, info := range uniqueHosts {
			if noAgentHosts.Exist(host) {
				continue
			}

			deployDir := spec.Abs(globalOptions.User, monitoredOptions.DeployDir)
			// data dir would be empty for components which don't need it
			dataDir := monitoredOptions.DataDir
			// the default data_dir is relative to deploy_dir
			if dataDir != "" && !strings.HasPrefix(dataDir, "/") {
				dataDir = filepath.Join(deployDir, dataDir)
			}
			// log dir will always be with values, but might not used by the component
			logDir := spec.Abs(globalOptions.User, monitoredOptions.LogDir)
			// Generate configs
			t := task.NewSimpleUerSSH(logger, host, info.ssh, globalOptions.User, gOpt, p, globalOptions.SSHType).
				MonitoredConfig(
					name,
					comp,
					host,
					info.os,
					globalOptions.ResourceControl,
					monitoredOptions,
					globalOptions.User,
					globalOptions.TLSEnabled,
					meta.DirPaths{
						Deploy: deployDir,
						Data:   []string{dataDir},
						Log:    logDir,
						Cache:  specManager.Path(name, spec.TempConfigPath),
					},
				).
				BuildAsStep(fmt.Sprintf("  - Generate config %s -> %s", comp, host))
			tasks = append(tasks, t)
		}
	}
	return tasks
}

func buildInitConfigTasks(
	m *Manager,
	name string,
	topo spec.Topology,
	base *spec.BaseMeta,
	gOpt operator.Options,
	nodes []string,
) ([]*task.StepDisplay, bool) {
	var tasks []*task.StepDisplay
	hasImported := false
	deletedNodes := set.NewStringSet(nodes...)

	topo.IterInstance(func(instance spec.Instance) {
		if deletedNodes.Exist(instance.ID()) {
			return
		}
		compName := instance.ComponentName()
		deployDir := spec.Abs(base.User, instance.DeployDir())
		// data dir would be empty for components which don't need it
		dataDirs := spec.MultiDirAbs(base.User, instance.DataDir())
		// log dir will always be with values, but might not used by the component
		logDir := spec.Abs(base.User, instance.LogDir())

		// Download and copy the latest component to remote if the cluster is imported from Ansible
		tb := task.NewBuilder(m.logger)
		if instance.IsImported() {
			switch compName {
			case spec.ComponentGrafana, spec.ComponentPrometheus, spec.ComponentAlertmanager:
				version := m.bindVersion(compName, base.Version)
				tb.Download(compName, instance.OS(), instance.Arch(), version).
					CopyComponent(
						compName,
						instance.OS(),
						instance.Arch(),
						version,
						"", // use default srcPath
						instance.GetHost(),
						deployDir,
					)
			}
			hasImported = true
		}

		t := tb.
			InitConfig(
				name,
				base.Version,
				m.specManager,
				instance,
				base.User,
				gOpt.IgnoreConfigCheck,
				meta.DirPaths{
					Deploy: deployDir,
					Data:   dataDirs,
					Log:    logDir,
					Cache:  m.specManager.Path(name, spec.TempConfigPath),
				},
			).
			BuildAsStep(fmt.Sprintf("  - Generate config %s -> %s", compName, instance.ID()))
		tasks = append(tasks, t)
	})

	return tasks, hasImported
}

// buildDownloadCompTasks build download component tasks
func buildDownloadCompTasks(
	clusterVersion string,
	topo spec.Topology,
	logger *logprinter.Logger,
	gOpt operator.Options,
	bindVersion spec.BindVersion,
) []*task.StepDisplay {
	var tasks []*task.StepDisplay
	uniqueTaskList := set.NewStringSet()
	topo.IterInstance(func(inst spec.Instance) {
		key := fmt.Sprintf("%s-%s-%s", inst.ComponentName(), inst.OS(), inst.Arch())
		if found := uniqueTaskList.Exist(key); !found {
			uniqueTaskList.Insert(key)

			// we don't set version for tispark, so the lastest tispark will be used
			var version string
			if inst.ComponentName() == spec.ComponentTiSpark {
				// download spark as dependency of tispark
				tasks = append(tasks, buildDownloadSparkTask(inst, logger, gOpt))
			} else {
				version = bindVersion(inst.ComponentName(), clusterVersion)
			}

			t := task.NewBuilder(logger).
				Download(inst.ComponentName(), inst.OS(), inst.Arch(), version).
				BuildAsStep(fmt.Sprintf("  - Download %s:%s (%s/%s)",
					inst.ComponentName(), version, inst.OS(), inst.Arch()))
			tasks = append(tasks, t)
		}
	})
	return tasks
}

// buildDownloadSparkTask build download task for spark, which is a dependency of tispark
// FIXME: this is a hack and should be replaced by dependency handling in manifest processing
func buildDownloadSparkTask(inst spec.Instance, logger *logprinter.Logger, gOpt operator.Options) *task.StepDisplay {
	return task.NewBuilder(logger).
		Download(spec.ComponentSpark, inst.OS(), inst.Arch(), "").
		BuildAsStep(fmt.Sprintf("  - Download %s: (%s/%s)",
			spec.ComponentSpark, inst.OS(), inst.Arch()))
}

// buildTLSTask create enable/disable tls task
func buildTLSTask(
	m *Manager,
	name string,
	metadata spec.Metadata,
	gOpt operator.Options,
	reloadCertificate bool,
	p *tui.SSHConnectionProps,
	delFileMap map[string]set.StringSet,
) (task.Task, error) {
	topo := metadata.GetTopology()
	base := metadata.GetBaseMeta()

	//  load certificate file
	if topo.BaseTopo().GlobalOptions.TLSEnabled {
		tlsDir := m.specManager.Path(name, spec.TLSCertKeyDir)
		m.logger.Infof("Generate certificate: %s", color.YellowString(tlsDir))
		if err := m.loadCertificate(name, topo.BaseTopo().GlobalOptions, reloadCertificate); err != nil {
			return nil, err
		}
	}

	certificateTasks, err := buildCertificateTasks(m, name, topo, base, gOpt, p)
	if err != nil {
		return nil, err
	}

	refreshConfigTasks, hasImported := buildInitConfigTasks(m, name, topo, base, gOpt, nil)

	// handle dir scheme changes
	if hasImported {
		if err := spec.HandleImportPathMigration(name); err != nil {
			return task.NewBuilder(m.logger).Build(), err
		}
	}

	// monitor
	uniqueHosts, noAgentHosts := getMonitorHosts(topo)
	moniterCertificateTasks, err := buildMonitoredCertificateTasks(
		m,
		name,
		uniqueHosts,
		noAgentHosts,
		topo.BaseTopo().GlobalOptions,
		topo.GetMonitoredOptions(),
		gOpt,
		p,
	)
	if err != nil {
		return nil, err
	}

	monitorConfigTasks := buildInitMonitoredConfigTasks(
		m.specManager,
		name,
		uniqueHosts,
		noAgentHosts,
		*topo.BaseTopo().GlobalOptions,
		topo.GetMonitoredOptions(),
		m.logger,
		gOpt.SSHTimeout,
		gOpt.OptTimeout,
		gOpt,
		p,
	)

	builder, err := m.sshTaskBuilder(name, topo, base.User, gOpt)
	if err != nil {
		return nil, err
	}

	builder.
		ParallelStep("+ Copy certificate to remote host", gOpt.Force, certificateTasks...).
		ParallelStep("+ Copy monitor certificate to remote host", gOpt.Force, moniterCertificateTasks...).
		ParallelStep("+ Refresh instance configs", gOpt.Force, refreshConfigTasks...).
		ParallelStep("+ Refresh monitor configs", gOpt.Force, monitorConfigTasks...).
		Func("Save meta", func(_ context.Context) error {
			return m.specManager.SaveMeta(name, metadata)
		})

	// cleanup tls files only in tls disable
	if !topo.BaseTopo().GlobalOptions.TLSEnabled {
		builder.Func("Cleanup TLS files", func(ctx context.Context) error {
			return operator.CleanupComponent(ctx, delFileMap)
		})
	}

	tlsCfg, err := topo.TLSConfig(m.specManager.Path(name, spec.TLSCertKeyDir))
	if err != nil {
		return nil, err
	}

	builder.
		Func("Restart Cluster", func(ctx context.Context) error {
			return operator.Restart(ctx, topo, gOpt, tlsCfg)
		}).
		Func("Reload PD Members", func(ctx context.Context) error {
			return operator.SetPDMember(ctx, name, topo.BaseTopo().GlobalOptions.TLSEnabled, tlsCfg, metadata)
		})

	return builder.Build(), nil
}

// buildCertificateTasks generates certificate for instance and transfers it to the server
func buildCertificateTasks(
	m *Manager,
	name string,
	topo spec.Topology,
	base *spec.BaseMeta,
	gOpt operator.Options,
	p *tui.SSHConnectionProps) ([]*task.StepDisplay, error) {
	var (
		iterErr          error
		certificateTasks []*task.StepDisplay // tasks which are used to copy certificate to remote host
	)

	if topo.BaseTopo().GlobalOptions.TLSEnabled {
		// copy certificate to remote host
		topo.IterInstance(func(inst spec.Instance) {
			deployDir := spec.Abs(base.User, inst.DeployDir())
			tlsDir := filepath.Join(deployDir, spec.TLSCertKeyDir)

			tb := task.NewSimpleUerSSH(m.logger, inst.GetHost(), inst.GetSSHPort(), base.User, gOpt, p, topo.BaseTopo().GlobalOptions.SSHType).
				Mkdir(base.User, inst.GetHost(), deployDir, tlsDir)

			ca, err := crypto.ReadCA(
				name,
				m.specManager.Path(name, spec.TLSCertKeyDir, spec.TLSCACert),
				m.specManager.Path(name, spec.TLSCertKeyDir, spec.TLSCAKey),
			)
			if err != nil {
				iterErr = err
				return
			}
			t := tb.TLSCert(
				inst.GetHost(),
				inst.ComponentName(),
				inst.Role(),
				inst.GetMainPort(),
				ca,
				meta.DirPaths{
					Deploy: deployDir,
					Cache:  m.specManager.Path(name, spec.TempConfigPath),
				}).
				BuildAsStep(fmt.Sprintf("  - Generate certificate %s -> %s", inst.ComponentName(), inst.ID()))
			certificateTasks = append(certificateTasks, t)
		})
	}
	return certificateTasks, iterErr
}<|MERGE_RESOLUTION|>--- conflicted
+++ resolved
@@ -56,32 +56,16 @@
 		if deletedNodes.Exist(inst.ID()) {
 			continue
 		}
-<<<<<<< HEAD
-		var t *task.StepDisplay
-		switch inst.OS() {
-		case spec.MacOS:
-			t = task.NewBuilder(logger).
-				SystemCtl(inst.GetHost(), inst.ServiceName(), "stop", inst.OS(), true).
-				SystemCtl(inst.GetHost(), inst.ServiceName(), "start", inst.OS(), true).
-				BuildAsStep(fmt.Sprintf("  - ReStart %s -> %s", inst.ComponentName(), inst.ID()))
-		default:
-			t = task.NewBuilder(logger).
-				SystemCtl(inst.GetHost(), inst.ServiceName(), "reload", inst.OS(), true).
-				BuildAsStep(fmt.Sprintf("  - Reload %s -> %s", inst.ComponentName(), inst.ID()))
-		}
-
-=======
-		// reload Prometheus
-		action := "reload"
-		if inst.ComponentName() == spec.ComponentGrafana {
+		t := task.NewBuilder(logger)
+		if inst.ComponentName() == spec.ComponentPrometheus {
+			// reload Prometheus
+			t = t.SystemCtl(inst.GetHost(), inst.ServiceName(), "reload", inst.OS(), true)
+		} else {
 			// restart grafana
-			action = "restart"
-		}
-		t := task.NewBuilder(logger).
-			SystemCtl(inst.GetHost(), inst.ServiceName(), action, true).
-			BuildAsStep(fmt.Sprintf("  - Reload %s -> %s", inst.ComponentName(), inst.ID()))
->>>>>>> f0b24cf9
-		tasks = append(tasks, t)
+			t = t.SystemCtl(inst.GetHost(), inst.ServiceName(), "restart", inst.OS(), true)
+		}
+
+		tasks = append(tasks, t.BuildAsStep(fmt.Sprintf("  - Reload %s -> %s", inst.ComponentName(), inst.ID())))
 	}
 	return tasks
 }
