// Copyright 2020 PingCAP, Inc.
//
// Licensed under the Apache License, Version 2.0 (the "License");
// you may not use this file except in compliance with the License.
// You may obtain a copy of the License at
//
//     http://www.apache.org/licenses/LICENSE-2.0
//
// Unless required by applicable law or agreed to in writing, software
// distributed under the License is distributed on an "AS IS" BASIS,
// See the License for the specific language governing permissions and
// limitations under the License.

package manager

import (
	"context"
	"fmt"
	"strings"

	"github.com/fatih/color"
	"github.com/joomcode/errorx"
	perrs "github.com/pingcap/errors"
	"github.com/pingcap/tiup/pkg/cluster/clusterutil"
	"github.com/pingcap/tiup/pkg/cluster/ctxt"
	"github.com/pingcap/tiup/pkg/cluster/executor"
	operator "github.com/pingcap/tiup/pkg/cluster/operation"
	"github.com/pingcap/tiup/pkg/cluster/spec"
<<<<<<< HEAD

=======
	"github.com/pingcap/tiup/pkg/logger/log"
>>>>>>> a14d0bbe
	"github.com/pingcap/tiup/pkg/tui"
)

// Reload the cluster.
func (m *Manager) Reload(name string, gOpt operator.Options, skipRestart, skipConfirm bool) error {
	if err := clusterutil.ValidateClusterNameOrError(name); err != nil {
		return err
	}

	// check locked
	if err := m.specManager.ScaleOutLockedErr(name); err != nil {
		return err
	}

	sshTimeout := gOpt.SSHTimeout
	exeTimeout := gOpt.OptTimeout

	metadata, err := m.meta(name)
	if err != nil {
		return err
	}

	var sshProxyProps *tui.SSHConnectionProps = &tui.SSHConnectionProps{}
	if gOpt.SSHType != executor.SSHTypeNone && len(gOpt.SSHProxyHost) != 0 {
		var err error
		if sshProxyProps, err = tui.ReadIdentityFileOrPassword(gOpt.SSHProxyIdentity, gOpt.SSHProxyUsePassword); err != nil {
			return err
		}
	}

	if !skipConfirm {
		if err := tui.PromptForConfirmOrAbortError(
			fmt.Sprintf("Will reload the cluster %s with restart policy is %s, nodes: %s, roles: %s.\nDo you want to continue? [y/N]:",
				color.HiYellowString(name),
				color.HiRedString(fmt.Sprintf("%v", !skipRestart)),
				color.HiRedString(strings.Join(gOpt.Nodes, ",")),
				color.HiRedString(strings.Join(gOpt.Roles, ",")),
			),
		); err != nil {
			return err
		}
	}

	topo := metadata.GetTopology()
	base := metadata.GetBaseMeta()

	// monitor
	uniqueHosts, noAgentHosts := getMonitorHosts(topo)
<<<<<<< HEAD

	// init config
	refreshConfigTasks, hasImported := buildInitConfigTasks(m, name, topo, base, gOpt, nil)

=======

	// init config
	refreshConfigTasks, hasImported := buildInitConfigTasks(m, name, topo, base, gOpt, nil)

>>>>>>> a14d0bbe
	// handle dir scheme changes
	if hasImported {
		if err := spec.HandleImportPathMigration(name); err != nil {
			return err
		}
	}

	monitorConfigTasks := buildInitMonitoredConfigTasks(
		m.specManager,
		name,
		uniqueHosts,
		noAgentHosts,
		*topo.BaseTopo().GlobalOptions,
		topo.GetMonitoredOptions(),
		m.logger,
		sshTimeout,
		exeTimeout,
		gOpt,
		sshProxyProps,
	)

	b, err := m.sshTaskBuilder(name, topo, base.User, gOpt)
	if err != nil {
		return err
	}
	if topo.Type() == spec.TopoTypeTiDB && !skipRestart {
		b.UpdateTopology(
			name,
			m.specManager.Path(name),
			metadata.(*spec.ClusterMeta),
			nil, /* deleteNodeIds */
		)
	}
	b.ParallelStep("+ Refresh instance configs", gOpt.Force, refreshConfigTasks...)

	if len(monitorConfigTasks) > 0 {
		b.ParallelStep("+ Refresh monitor configs", gOpt.Force, monitorConfigTasks...)
	}

	if !skipRestart {
		tlsCfg, err := topo.TLSConfig(m.specManager.Path(name, spec.TLSCertKeyDir))
		if err != nil {
			return err
		}
		b.Func("Upgrade Cluster", func(ctx context.Context) error {
			return operator.Upgrade(ctx, topo, gOpt, tlsCfg)
		})
	}

	t := b.Build()

	ctx := ctxt.New(
		context.Background(),
		gOpt.Concurrency,
		m.logger,
	)
	if err := t.Execute(ctx); err != nil {
		if errorx.Cast(err) != nil {
			// FIXME: Map possible task errors and give suggestions.
			return err
		}
		return perrs.Trace(err)
	}

	m.logger.Infof("Reloaded cluster `%s` successfully", name)

	return nil
}<|MERGE_RESOLUTION|>--- conflicted
+++ resolved
@@ -26,11 +26,6 @@
 	"github.com/pingcap/tiup/pkg/cluster/executor"
 	operator "github.com/pingcap/tiup/pkg/cluster/operation"
 	"github.com/pingcap/tiup/pkg/cluster/spec"
-<<<<<<< HEAD
-
-=======
-	"github.com/pingcap/tiup/pkg/logger/log"
->>>>>>> a14d0bbe
 	"github.com/pingcap/tiup/pkg/tui"
 )
 
@@ -79,17 +74,10 @@
 
 	// monitor
 	uniqueHosts, noAgentHosts := getMonitorHosts(topo)
-<<<<<<< HEAD
 
 	// init config
 	refreshConfigTasks, hasImported := buildInitConfigTasks(m, name, topo, base, gOpt, nil)
 
-=======
-
-	// init config
-	refreshConfigTasks, hasImported := buildInitConfigTasks(m, name, topo, base, gOpt, nil)
-
->>>>>>> a14d0bbe
 	// handle dir scheme changes
 	if hasImported {
 		if err := spec.HandleImportPathMigration(name); err != nil {
