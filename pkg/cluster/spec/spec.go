--- conflicted
+++ resolved
@@ -163,12 +163,8 @@
 	CountDir(host string, dir string) int
 	TLSConfig(dir string) (*tls.Config, error)
 	Merge(that Topology) Topology
-<<<<<<< HEAD
 	FillHostArchOrOS(hostArchmap map[string]string, fullType FullHostType) error
-=======
-	FillHostArch(hostArchmap map[string]string) error
 	GetGrafanaConfig() map[string]string
->>>>>>> 410c25c0
 
 	ScaleOutTopology
 }
