// Copyright 2020 PingCAP, Inc.
//
// Licensed under the Apache License, Version 2.0 (the "License");
// you may not use this file except in compliance with the License.
// You may obtain a copy of the License at
//
//     http://www.apache.org/licenses/LICENSE-2.0
//
// Unless required by applicable law or agreed to in writing, software
// distributed under the License is distributed on an "AS IS" BASIS,
// See the License for the specific language governing permissions and
// limitations under the License.

package spec

import (
	"context"
	"crypto/tls"
	"fmt"
	"os"
	"path/filepath"
	"strconv"
	"time"

	"github.com/pingcap/tiup/pkg/cluster/api"
	"github.com/pingcap/tiup/pkg/cluster/ctxt"
	"github.com/pingcap/tiup/pkg/cluster/template/scripts"
	"github.com/pingcap/tiup/pkg/meta"
)

// PumpSpec represents the Pump topology specification in topology.yaml
type PumpSpec struct {
	Host            string                 `yaml:"host"`
	SSHPort         int                    `yaml:"ssh_port,omitempty" validate:"ssh_port:editable"`
	Imported        bool                   `yaml:"imported,omitempty"`
	Patched         bool                   `yaml:"patched,omitempty"`
	IgnoreExporter  bool                   `yaml:"ignore_exporter,omitempty"`
	Port            int                    `yaml:"port" default:"8250"`
	DeployDir       string                 `yaml:"deploy_dir,omitempty"`
	DataDir         string                 `yaml:"data_dir,omitempty"`
	LogDir          string                 `yaml:"log_dir,omitempty"`
	Offline         bool                   `yaml:"offline,omitempty"`
	NumaNode        string                 `yaml:"numa_node,omitempty" validate:"numa_node:editable"`
	Config          map[string]interface{} `yaml:"config,omitempty" validate:"config:ignore"`
	ResourceControl meta.ResourceControl   `yaml:"resource_control,omitempty" validate:"resource_control:editable"`
	Arch            string                 `yaml:"arch,omitempty"`
	OS              string                 `yaml:"os,omitempty"`
}

// Status queries current status of the instance
func (s *PumpSpec) Status(ctx context.Context, tlsCfg *tls.Config, pdList ...string) string {
	state := statusByHost(s.Host, s.Port, "/status", tlsCfg)

	if s.Offline {
		binlogClient, err := api.NewBinlogClient(pdList, tlsCfg)
		if err != nil {
			return state
		}
		id := s.Host + ":" + strconv.Itoa(s.Port)
		tombstone, _ := binlogClient.IsPumpTombstone(ctx, id)

		if tombstone {
			state = "Tombstone"
		} else {
			state = "Pending Offline"
		}
	}
	return state
}

// Role returns the component role of the instance
func (s *PumpSpec) Role() string {
	return ComponentPump
}

// SSH returns the host and SSH port of the instance
func (s *PumpSpec) SSH() (string, int) {
	return s.Host, s.SSHPort
}

// GetMainPort returns the main port of the instance
func (s *PumpSpec) GetMainPort() int {
	return s.Port
}

// IsImported returns if the node is imported from TiDB-Ansible
func (s *PumpSpec) IsImported() bool {
	return s.Imported
}

// IgnoreMonitorAgent returns if the node does not have monitor agents available
func (s *PumpSpec) IgnoreMonitorAgent() bool {
	return s.IgnoreExporter
}

// PumpComponent represents Pump component.
type PumpComponent struct{ Topology *Specification }

// Name implements Component interface.
func (c *PumpComponent) Name() string {
	return ComponentPump
}

// Role implements Component interface.
func (c *PumpComponent) Role() string {
	return ComponentPump
}

// Instances implements Component interface.
func (c *PumpComponent) Instances() []Instance {
	ins := make([]Instance, 0, len(c.Topology.PumpServers))
	for _, s := range c.Topology.PumpServers {
		s := s
		ins = append(ins, &PumpInstance{BaseInstance{
			InstanceSpec: s,
			Name:         c.Name(),
			Host:         s.Host,
			Port:         s.Port,
			SSHP:         s.SSHPort,

			Ports: []int{
				s.Port,
			},
			Dirs: []string{
				s.DeployDir,
				s.DataDir,
			},
<<<<<<< HEAD
			StatusFn: func(_ context.Context, timeout time.Duration, tlsCfg *tls.Config, _ ...string) string {
				return statusByHost(s.Host, s.Port, "/status", timeout, tlsCfg)
			},
=======
			StatusFn: s.Status,
>>>>>>> adeb3616
			UptimeFn: func(_ context.Context, tlsCfg *tls.Config) time.Duration {
				return UptimeByHost(s.Host, s.Port, tlsCfg)
			},
		}, c.Topology})
	}
	return ins
}

// PumpInstance represent the Pump instance.
type PumpInstance struct {
	BaseInstance
	topo Topology
}

// ScaleConfig deploy temporary config on scaling
func (i *PumpInstance) ScaleConfig(
	ctx context.Context,
	e ctxt.Executor,
	topo Topology,
	clusterName,
	clusterVersion,
	deployUser string,
	paths meta.DirPaths,
) error {
	s := i.topo
	defer func() {
		i.topo = s
	}()
	i.topo = mustBeClusterTopo(topo)

	return i.InitConfig(ctx, e, clusterName, clusterVersion, deployUser, paths)
}

// InitConfig implements Instance interface.
func (i *PumpInstance) InitConfig(
	ctx context.Context,
	e ctxt.Executor,
	clusterName,
	clusterVersion,
	deployUser string,
	paths meta.DirPaths,
) error {
	topo := i.topo.(*Specification)
	if err := i.BaseInstance.InitConfig(ctx, e, topo.GlobalOptions, deployUser, paths); err != nil {
		return err
	}

	enableTLS := topo.GlobalOptions.TLSEnabled
	spec := i.InstanceSpec.(*PumpSpec)
	nodeID := i.ID()
	// keep origin node id if is imported
	if i.IsImported() {
		nodeID = ""
	}
	cfg := scripts.NewPumpScript(
		nodeID,
		i.GetHost(),
		paths.Deploy,
		paths.Data[0],
		paths.Log,
	).WithPort(spec.Port).WithNumaNode(spec.NumaNode).AppendEndpoints(topo.Endpoints(deployUser)...)

	fp := filepath.Join(paths.Cache, fmt.Sprintf("run_pump_%s_%d.sh", i.GetHost(), i.GetPort()))
	if err := cfg.ConfigToFile(fp); err != nil {
		return err
	}
	dst := filepath.Join(paths.Deploy, "scripts", "run_pump.sh")
	if err := e.Transfer(ctx, fp, dst, false, 0, false); err != nil {
		return err
	}

	_, _, err := e.Execute(ctx, "chmod +x "+dst, false)
	if err != nil {
		return err
	}

	globalConfig := topo.ServerConfigs.Pump
	// merge config files for imported instance
	if i.IsImported() {
		configPath := ClusterPath(
			clusterName,
			AnsibleImportedConfigPath,
			fmt.Sprintf(
				"%s-%s-%d.toml",
				i.ComponentName(),
				i.GetHost(),
				i.GetPort(),
			),
		)
		importConfig, err := os.ReadFile(configPath)
		if err != nil {
			return err
		}
		globalConfig, err = mergeImported(importConfig, globalConfig)
		if err != nil {
			return err
		}
	}

	// set TLS configs
	spec.Config, err = i.setTLSConfig(ctx, enableTLS, spec.Config, paths)
	if err != nil {
		return err
	}

	return i.MergeServerConfig(ctx, e, globalConfig, spec.Config, paths)
}

// setTLSConfig set TLS Config to support enable/disable TLS
func (i *PumpInstance) setTLSConfig(ctx context.Context, enableTLS bool, configs map[string]interface{}, paths meta.DirPaths) (map[string]interface{}, error) {
	// set TLS configs
	if enableTLS {
		if configs == nil {
			configs = make(map[string]interface{})
		}
		configs["security.ssl-ca"] = fmt.Sprintf(
			"%s/tls/%s",
			paths.Deploy,
			TLSCACert,
		)
		configs["security.ssl-cert"] = fmt.Sprintf(
			"%s/tls/%s.crt",
			paths.Deploy,
			i.Role())
		configs["security.ssl-key"] = fmt.Sprintf(
			"%s/tls/%s.pem",
			paths.Deploy,
			i.Role())
	} else {
		// drainer tls config list
		tlsConfigs := []string{
			"security.ssl-ca",
			"security.ssl-cert",
			"security.ssl-key",
		}
		// delete TLS configs
		if configs != nil {
			for _, config := range tlsConfigs {
				delete(configs, config)
			}
		}
	}

	return configs, nil
}<|MERGE_RESOLUTION|>--- conflicted
+++ resolved
@@ -48,8 +48,13 @@
 }
 
 // Status queries current status of the instance
-func (s *PumpSpec) Status(ctx context.Context, tlsCfg *tls.Config, pdList ...string) string {
-	state := statusByHost(s.Host, s.Port, "/status", tlsCfg)
+func (s *PumpSpec) Status(ctx context.Context, timeout time.Duration, tlsCfg *tls.Config, pdList ...string) string {
+
+	if timeout < time.Second {
+		timeout = statusQueryTimeout
+	}
+
+	state := statusByHost(s.Host, s.Port, "/status", timeout, tlsCfg)
 
 	if s.Offline {
 		binlogClient, err := api.NewBinlogClient(pdList, tlsCfg)
@@ -125,13 +130,7 @@
 				s.DeployDir,
 				s.DataDir,
 			},
-<<<<<<< HEAD
-			StatusFn: func(_ context.Context, timeout time.Duration, tlsCfg *tls.Config, _ ...string) string {
-				return statusByHost(s.Host, s.Port, "/status", timeout, tlsCfg)
-			},
-=======
 			StatusFn: s.Status,
->>>>>>> adeb3616
 			UptimeFn: func(_ context.Context, tlsCfg *tls.Config) time.Duration {
 				return UptimeByHost(s.Host, s.Port, tlsCfg)
 			},
